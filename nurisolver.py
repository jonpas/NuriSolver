--- conflicted
+++ resolved
@@ -7,11 +7,8 @@
 import logging
 import unittest
 import copy
-<<<<<<< HEAD
+import queue
 import concurrent.futures
-=======
-import queue
->>>>>>> 013d0e41
 from collections import deque
 from operator import itemgetter
 from pprint import pprint
